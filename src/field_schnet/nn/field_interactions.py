--- conflicted
+++ resolved
@@ -134,11 +134,7 @@
         if neighbor_mask is not None:
             radial = radial * neighbor_mask[..., None]
 
-<<<<<<< HEAD
-        v = (-diagonal_term + 3 * outer_term) * radial  # (FS)
-=======
         v = (diagonal_term - 3 * outer_term) * radial
->>>>>>> 0dcc72a9
 
         # Sum over neighbors
         v = torch.sum(v, 2)
